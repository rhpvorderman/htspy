--- conflicted
+++ resolved
@@ -23,7 +23,6 @@
 import typing
 from typing import Dict, Iterator, List, Tuple
 
-<<<<<<< HEAD
 from ._bam import (
     BamRecord,
     bam_iterator,
@@ -38,14 +37,10 @@
     BAM_CEQUAL,
     BAM_CDIFF,
     BAM_CBACK,
+    BamBlockBuffer as _BamBlockBuffer,
 )
 
-from .bgzf import BGZFReader, BGZFWriter
-=======
-from ._bam import BamBlockBuffer as _BamBlockBuffer
-from ._bam import BamRecord, bam_iterator
 from .bgzf import BGZFReader, BGZFWriter, BGZF_BLOCK_SIZE
->>>>>>> 5d8c98e6
 
 
 class CigarOp(enum.IntEnum):
